--- conflicted
+++ resolved
@@ -84,11 +84,7 @@
     // @EndpointManagerThread
     virtual void OnEndpointDisconnect(ClientProxy* client,
                                       const std::string& endpoint_id,
-<<<<<<< HEAD
-                                      CountDownLatch* barrier) = 0;
-=======
                                       CountDownLatch barrier) = 0;
->>>>>>> d8ebea6f
   };
 
   explicit EndpointManager(EndpointChannelManager* manager);
