# Copyright 2020 Google LLC
#
# Licensed under the Apache License, Version 2.0 (the "License");
# you may not use this file except in compliance with the License.
# You may obtain a copy of the License at
#
#     https://www.apache.org/licenses/LICENSE-2.0
#
# Unless required by applicable law or agreed to in writing, software
# distributed under the License is distributed on an "AS IS" BASIS,
# WITHOUT WARRANTIES OR CONDITIONS OF ANY KIND, either express or implied.
# See the License for the specific language governing permissions and
# limitations under the License.

cc_library(
    name = "sample_platform",
    srcs = [
        "atomic_reference_impl.h",
        "sample_platform.cc",
        "settable_future_impl.h",
    ],
    visibility = [
        "//googlemac/iPhone/Shared/Nearby/Connections:__subpackages__",
        "//core:__subpackages__",
        "//location/nearby/setup/core:__subpackages__",
    ],
    deps = [
        "//platform:types",
        "//platform:utils",
        "//platform/api",
<<<<<<< HEAD
=======
        "//platform/impl/shared:file",
>>>>>>> 3e7bf307
        "//platform/impl/shared/sample:sample_wifi_medium",
        "//platform/port:string",
        "//absl/time",
        "//absl/types:any",
    ],
)<|MERGE_RESOLUTION|>--- conflicted
+++ resolved
@@ -28,10 +28,7 @@
         "//platform:types",
         "//platform:utils",
         "//platform/api",
-<<<<<<< HEAD
-=======
         "//platform/impl/shared:file",
->>>>>>> 3e7bf307
         "//platform/impl/shared/sample:sample_wifi_medium",
         "//platform/port:string",
         "//absl/time",
